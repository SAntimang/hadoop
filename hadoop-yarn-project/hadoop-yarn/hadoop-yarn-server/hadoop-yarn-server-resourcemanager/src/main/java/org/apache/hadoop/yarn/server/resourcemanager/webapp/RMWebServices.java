/**
 * Licensed to the Apache Software Foundation (ASF) under one
 * or more contributor license agreements.  See the NOTICE file
 * distributed with this work for additional information
 * regarding copyright ownership.  The ASF licenses this file
 * to you under the Apache License, Version 2.0 (the
 * "License"); you may not use this file except in compliance
 * with the License.  You may obtain a copy of the License at
 *
 *     http://www.apache.org/licenses/LICENSE-2.0
 *
 * Unless required by applicable law or agreed to in writing, software
 * distributed under the License is distributed on an "AS IS" BASIS,
 * WITHOUT WARRANTIES OR CONDITIONS OF ANY KIND, either express or implied.
 * See the License for the specific language governing permissions and
 * limitations under the License.
 */

package org.apache.hadoop.yarn.server.resourcemanager.webapp;

import java.io.IOException;
import java.util.Arrays;
import java.util.Collection;
import java.util.EnumSet;
import java.util.HashMap;
import java.util.HashSet;
<<<<<<< HEAD
=======
import java.util.List;
>>>>>>> 6266273c
import java.util.Map;
import java.util.Set;
import java.util.concurrent.ConcurrentMap;

import javax.servlet.http.HttpServletRequest;
import javax.servlet.http.HttpServletResponse;
import javax.ws.rs.GET;
import javax.ws.rs.Path;
import javax.ws.rs.PathParam;
import javax.ws.rs.Produces;
import javax.ws.rs.QueryParam;
import javax.ws.rs.core.Context;
import javax.ws.rs.core.MediaType;

import org.apache.hadoop.security.UserGroupInformation;
import org.apache.hadoop.yarn.api.protocolrecords.GetApplicationsRequest;
import org.apache.hadoop.yarn.api.records.ApplicationAccessType;
import org.apache.hadoop.yarn.api.records.ApplicationId;
import org.apache.hadoop.yarn.api.records.ApplicationReport;
import org.apache.hadoop.yarn.api.records.FinalApplicationStatus;
import org.apache.hadoop.yarn.api.records.NodeId;
import org.apache.hadoop.yarn.api.records.NodeState;
import org.apache.hadoop.yarn.api.records.QueueACL;
import org.apache.hadoop.yarn.api.records.YarnApplicationState;
<<<<<<< HEAD
=======
import org.apache.hadoop.yarn.exceptions.YarnException;
import org.apache.hadoop.yarn.exceptions.YarnRuntimeException;
>>>>>>> 6266273c
import org.apache.hadoop.yarn.factories.RecordFactory;
import org.apache.hadoop.yarn.factory.providers.RecordFactoryProvider;
import org.apache.hadoop.yarn.server.resourcemanager.RMServerUtils;
import org.apache.hadoop.yarn.server.resourcemanager.ResourceManager;
import org.apache.hadoop.yarn.server.resourcemanager.rmapp.RMApp;
import org.apache.hadoop.yarn.server.resourcemanager.rmapp.attempt.RMAppAttempt;
import org.apache.hadoop.yarn.server.resourcemanager.rmnode.RMNode;
import org.apache.hadoop.yarn.server.resourcemanager.scheduler.ResourceScheduler;
import org.apache.hadoop.yarn.server.resourcemanager.scheduler.capacity.CSQueue;
import org.apache.hadoop.yarn.server.resourcemanager.scheduler.capacity.CapacityScheduler;
import org.apache.hadoop.yarn.server.resourcemanager.scheduler.fair.FairScheduler;
import org.apache.hadoop.yarn.server.resourcemanager.scheduler.fifo.FifoScheduler;
import org.apache.hadoop.yarn.server.resourcemanager.security.QueueACLsManager;
import org.apache.hadoop.yarn.server.resourcemanager.webapp.dao.AppAttemptInfo;
import org.apache.hadoop.yarn.server.resourcemanager.webapp.dao.AppAttemptsInfo;
import org.apache.hadoop.yarn.server.resourcemanager.webapp.dao.AppInfo;
import org.apache.hadoop.yarn.server.resourcemanager.webapp.dao.ApplicationStatisticsInfo;
import org.apache.hadoop.yarn.server.resourcemanager.webapp.dao.AppsInfo;
import org.apache.hadoop.yarn.server.resourcemanager.webapp.dao.CapacitySchedulerInfo;
import org.apache.hadoop.yarn.server.resourcemanager.webapp.dao.ClusterInfo;
import org.apache.hadoop.yarn.server.resourcemanager.webapp.dao.ClusterMetricsInfo;
import org.apache.hadoop.yarn.server.resourcemanager.webapp.dao.FairSchedulerInfo;
import org.apache.hadoop.yarn.server.resourcemanager.webapp.dao.FifoSchedulerInfo;
import org.apache.hadoop.yarn.server.resourcemanager.webapp.dao.NodeInfo;
import org.apache.hadoop.yarn.server.resourcemanager.webapp.dao.NodesInfo;
import org.apache.hadoop.yarn.server.resourcemanager.webapp.dao.SchedulerInfo;
import org.apache.hadoop.yarn.server.resourcemanager.webapp.dao.SchedulerTypeInfo;
import org.apache.hadoop.yarn.server.resourcemanager.webapp.dao.StatisticsItemInfo;
import org.apache.hadoop.yarn.server.security.ApplicationACLsManager;
import org.apache.hadoop.yarn.util.ConverterUtils;
import org.apache.hadoop.yarn.webapp.BadRequestException;
import org.apache.hadoop.yarn.webapp.NotFoundException;

import com.google.inject.Inject;
import com.google.inject.Singleton;

@Singleton
@Path("/ws/v1/cluster")
public class RMWebServices {
  private static final Log LOG =
      LogFactory.getLog(RMWebServices.class.getName());
  private static final String EMPTY = "";
  private static final String ANY = "*";
  private final ResourceManager rm;
  private static RecordFactory recordFactory = RecordFactoryProvider
      .getRecordFactory(null);
  private final ApplicationACLsManager aclsManager;
  private final QueueACLsManager queueACLsManager;

  private @Context HttpServletResponse response;

  @Inject
  public RMWebServices(final ResourceManager rm,
      final ApplicationACLsManager aclsManager,
      final QueueACLsManager queueACLsManager) {
    this.rm = rm;
    this.aclsManager = aclsManager;
    this.queueACLsManager = queueACLsManager;
  }

  protected Boolean hasAccess(RMApp app, HttpServletRequest hsr) {
    // Check for the authorization.
    String remoteUser = hsr.getRemoteUser();
    UserGroupInformation callerUGI = null;
    if (remoteUser != null) {
      callerUGI = UserGroupInformation.createRemoteUser(remoteUser);
    }
    if (callerUGI != null
        && !(this.aclsManager.checkAccess(callerUGI,
            ApplicationAccessType.VIEW_APP, app.getUser(),
            app.getApplicationId()) || this.queueACLsManager.checkAccess(
            callerUGI, QueueACL.ADMINISTER_QUEUE, app.getQueue()))) {
      return false;
    }
    return true;
  }

  private void init() {
    //clear content type
    response.setContentType(null);
  }

  @GET
  @Produces({ MediaType.APPLICATION_JSON, MediaType.APPLICATION_XML })
  public ClusterInfo get() {
    return getClusterInfo();
  }

  @GET
  @Path("/info")
  @Produces({ MediaType.APPLICATION_JSON, MediaType.APPLICATION_XML })
  public ClusterInfo getClusterInfo() {
    init();
    return new ClusterInfo(this.rm);
  }

  @GET
  @Path("/metrics")
  @Produces({ MediaType.APPLICATION_JSON, MediaType.APPLICATION_XML })
  public ClusterMetricsInfo getClusterMetricsInfo() {
    init();
    return new ClusterMetricsInfo(this.rm, this.rm.getRMContext());
  }

  @GET
  @Path("/scheduler")
  @Produces({ MediaType.APPLICATION_JSON, MediaType.APPLICATION_XML })
  public SchedulerTypeInfo getSchedulerInfo() {
    init();
    ResourceScheduler rs = rm.getResourceScheduler();
    SchedulerInfo sinfo;
    if (rs instanceof CapacityScheduler) {
      CapacityScheduler cs = (CapacityScheduler) rs;
      CSQueue root = cs.getRootQueue();
      sinfo = new CapacitySchedulerInfo(root);
    } else if (rs instanceof FairScheduler) {
      FairScheduler fs = (FairScheduler) rs;
      sinfo = new FairSchedulerInfo(fs);
    } else if (rs instanceof FifoScheduler) {
      sinfo = new FifoSchedulerInfo(this.rm);
    } else {
      throw new NotFoundException("Unknown scheduler configured");
    }
    return new SchedulerTypeInfo(sinfo);
  }

  /**
   * Returns all nodes in the cluster. If the states param is given, returns
   * all nodes that are in the comma-separated list of states.
   */
  @GET
  @Path("/nodes")
  @Produces({ MediaType.APPLICATION_JSON, MediaType.APPLICATION_XML })
  public NodesInfo getNodes(@QueryParam("states") String states) {
    init();
    ResourceScheduler sched = this.rm.getResourceScheduler();
    if (sched == null) {
      throw new NotFoundException("Null ResourceScheduler instance");
    }
    
    EnumSet<NodeState> acceptedStates;
    if (states == null) {
      acceptedStates = EnumSet.allOf(NodeState.class);
    } else {
      acceptedStates = EnumSet.noneOf(NodeState.class);
      for (String stateStr : states.split(",")) {
        acceptedStates.add(NodeState.valueOf(stateStr.toUpperCase()));
      }
    }
    
    Collection<RMNode> rmNodes = RMServerUtils.queryRMNodes(this.rm.getRMContext(),
        acceptedStates);
    NodesInfo nodesInfo = new NodesInfo();
    for (RMNode rmNode : rmNodes) {
      NodeInfo nodeInfo = new NodeInfo(rmNode, sched);
      if (EnumSet.of(NodeState.LOST, NodeState.DECOMMISSIONED, NodeState.REBOOTED)
          .contains(rmNode.getState())) {
        nodeInfo.setNodeHTTPAddress(EMPTY);
      }
      nodesInfo.add(nodeInfo);
    }
    
    return nodesInfo;
  }

  @GET
  @Path("/nodes/{nodeId}")
  @Produces({ MediaType.APPLICATION_JSON, MediaType.APPLICATION_XML })
  public NodeInfo getNode(@PathParam("nodeId") String nodeId) {
    init();
    if (nodeId == null || nodeId.isEmpty()) {
      throw new NotFoundException("nodeId, " + nodeId + ", is empty or null");
    }
    ResourceScheduler sched = this.rm.getResourceScheduler();
    if (sched == null) {
      throw new NotFoundException("Null ResourceScheduler instance");
    }
    NodeId nid = ConverterUtils.toNodeId(nodeId);
    RMNode ni = this.rm.getRMContext().getRMNodes().get(nid);
    boolean isInactive = false;
    if (ni == null) {
      ni = this.rm.getRMContext().getInactiveRMNodes().get(nid.getHost());
      if (ni == null) {
        throw new NotFoundException("nodeId, " + nodeId + ", is not found");
      }
      isInactive = true;
    }
    NodeInfo nodeInfo = new NodeInfo(ni, sched);
    if (isInactive) {
      nodeInfo.setNodeHTTPAddress(EMPTY);
    }
    return nodeInfo;
  }

  @GET
  @Path("/apps")
  @Produces({ MediaType.APPLICATION_JSON, MediaType.APPLICATION_XML })
  public AppsInfo getApps(@Context HttpServletRequest hsr,
      @QueryParam("state") String stateQuery,
      @QueryParam("states") Set<String> statesQuery,
      @QueryParam("finalStatus") String finalStatusQuery,
      @QueryParam("user") String userQuery,
      @QueryParam("queue") String queueQuery,
      @QueryParam("limit") String count,
      @QueryParam("startedTimeBegin") String startedBegin,
      @QueryParam("startedTimeEnd") String startedEnd,
      @QueryParam("finishedTimeBegin") String finishBegin,
      @QueryParam("finishedTimeEnd") String finishEnd,
      @QueryParam("applicationTypes") Set<String> applicationTypes) {
<<<<<<< HEAD
    long num = 0;
=======
>>>>>>> 6266273c
    boolean checkCount = false;
    boolean checkStart = false;
    boolean checkEnd = false;
    boolean checkAppTypes = false;
    boolean checkAppStates = false;
    long countNum = 0;

    // set values suitable in case both of begin/end not specified
    long sBegin = 0;
    long sEnd = Long.MAX_VALUE;
    long fBegin = 0;
    long fEnd = Long.MAX_VALUE;

    init();
    if (count != null && !count.isEmpty()) {
      checkCount = true;
      countNum = Long.parseLong(count);
      if (countNum <= 0) {
        throw new BadRequestException("limit value must be greater then 0");
      }
    }

    if (startedBegin != null && !startedBegin.isEmpty()) {
      checkStart = true;
      sBegin = Long.parseLong(startedBegin);
      if (sBegin < 0) {
        throw new BadRequestException("startedTimeBegin must be greater than 0");
      }
    }
    if (startedEnd != null && !startedEnd.isEmpty()) {
      checkStart = true;
      sEnd = Long.parseLong(startedEnd);
      if (sEnd < 0) {
        throw new BadRequestException("startedTimeEnd must be greater than 0");
      }
    }
    if (sBegin > sEnd) {
      throw new BadRequestException(
          "startedTimeEnd must be greater than startTimeBegin");
    }

    if (finishBegin != null && !finishBegin.isEmpty()) {
      checkEnd = true;
      fBegin = Long.parseLong(finishBegin);
      if (fBegin < 0) {
        throw new BadRequestException("finishTimeBegin must be greater than 0");
      }
    }
    if (finishEnd != null && !finishEnd.isEmpty()) {
      checkEnd = true;
      fEnd = Long.parseLong(finishEnd);
      if (fEnd < 0) {
        throw new BadRequestException("finishTimeEnd must be greater than 0");
      }
    }
    if (fBegin > fEnd) {
      throw new BadRequestException(
          "finishTimeEnd must be greater than finishTimeBegin");
    }

    Set<String> appTypes = parseQueries(applicationTypes, false);
    if (!appTypes.isEmpty()) {
      checkAppTypes = true;
    }
<<<<<<< HEAD

    // stateQuery is deprecated.
    if (stateQuery != null && !stateQuery.isEmpty()) {
      statesQuery.add(stateQuery);
    }
    Set<String> appStates = parseQueries(statesQuery, true);
    if (!appStates.isEmpty()) {
      checkAppStates = true;
    }

    final ConcurrentMap<ApplicationId, RMApp> apps = rm.getRMContext()
        .getRMApps();
    AppsInfo allApps = new AppsInfo();
    for (RMApp rmapp : apps.values()) {

      if (checkCount && num == countNum) {
        break;
      }

      if (checkAppStates && !appStates.contains(
          rmapp.createApplicationState().toString().toLowerCase())) {
        continue;
=======

    // stateQuery is deprecated.
    if (stateQuery != null && !stateQuery.isEmpty()) {
      statesQuery.add(stateQuery);
    }
    Set<String> appStates = parseQueries(statesQuery, true);
    if (!appStates.isEmpty()) {
      checkAppStates = true;
    }

    GetApplicationsRequest request = GetApplicationsRequest.newInstance();

    if (checkStart) {
      request.setStartRange(sBegin, sEnd);
    }

    if (checkEnd) {
      request.setFinishRange(fBegin, fEnd);
    }

    if (checkCount) {
      request.setLimit(countNum);
    }

    if (checkAppTypes) {
      request.setApplicationTypes(appTypes);
    }

    if (checkAppStates) {
      request.setApplicationStates(appStates);
    }

    if (queueQuery != null && !queueQuery.isEmpty()) {
      ResourceScheduler rs = rm.getResourceScheduler();
      if (rs instanceof CapacityScheduler) {
        CapacityScheduler cs = (CapacityScheduler) rs;
        // validate queue exists
        try {
          cs.getQueueInfo(queueQuery, false, false);
        } catch (IOException e) {
          throw new BadRequestException(e.getMessage());
        }
>>>>>>> 6266273c
      }
      Set<String> queues = new HashSet<String>(1);
      queues.add(queueQuery);
      request.setQueues(queues);
    }

    if (userQuery != null && !userQuery.isEmpty()) {
      Set<String> users = new HashSet<String>(1);
      users.add(userQuery);
      request.setUsers(users);
    }

    List<ApplicationReport> appReports = null;
    try {
      appReports = rm.getClientRMService()
          .getApplications(request, false).getApplicationList();
    } catch (YarnException e) {
      LOG.error("Unable to retrieve apps from ClientRMService", e);
      throw new YarnRuntimeException(
          "Unable to retrieve apps from ClientRMService", e);
    }

    final ConcurrentMap<ApplicationId, RMApp> apps =
        rm.getRMContext().getRMApps();
    AppsInfo allApps = new AppsInfo();
    for (ApplicationReport report : appReports) {
      RMApp rmapp = apps.get(report.getApplicationId());

      if (finalStatusQuery != null && !finalStatusQuery.isEmpty()) {
        FinalApplicationStatus.valueOf(finalStatusQuery);
        if (!rmapp.getFinalApplicationStatus().toString()
            .equalsIgnoreCase(finalStatusQuery)) {
          continue;
        }
      }

      AppInfo app = new AppInfo(rmapp, hasAccess(rmapp, hsr));
      allApps.add(app);
    }
    return allApps;
  }

  @GET
  @Path("/appstatistics")
  @Produces({ MediaType.APPLICATION_JSON, MediaType.APPLICATION_XML })
  public ApplicationStatisticsInfo getAppStatistics(
      @Context HttpServletRequest hsr,
      @QueryParam("states") Set<String> stateQueries,
      @QueryParam("applicationTypes") Set<String> typeQueries) {
    init();

    // parse the params and build the scoreboard
    // converting state/type name to lowercase
    Set<String> states = parseQueries(stateQueries, true);
    Set<String> types = parseQueries(typeQueries, false);
    // if no types, counts the applications of any types
    if (types.size() == 0) {
      types.add(ANY);
    } else if (types.size() != 1) {
      throw new BadRequestException("# of applicationTypes = " + types.size()
          + ", we temporarily support at most one applicationType");
    }
    // if no states, returns the counts of all RMAppStates
    if (states.size() == 0) {
      for (YarnApplicationState state : YarnApplicationState.values()) {
        states.add(state.toString().toLowerCase());
      }
    }
    // in case we extend to multiple applicationTypes in the future
    Map<YarnApplicationState, Map<String, Long>> scoreboard =
        buildScoreboard(states, types);

    // go through the apps in RM to count the numbers, ignoring the case of
    // the state/type name
    ConcurrentMap<ApplicationId, RMApp> apps = rm.getRMContext().getRMApps();
    for (RMApp rmapp : apps.values()) {
      YarnApplicationState state = rmapp.createApplicationState();
      String type = rmapp.getApplicationType().trim().toLowerCase();
      if (states.contains(state.toString().toLowerCase())) {
        if (types.contains(ANY)) {
          countApp(scoreboard, state, ANY);
        } else if (types.contains(type)) {
          countApp(scoreboard, state, type);
        }
      }
<<<<<<< HEAD
      if (checkAppTypes && !appTypes.contains(
          rmapp.getApplicationType().trim().toLowerCase())) {
        continue;
      }
=======
    }
>>>>>>> 6266273c

    // fill the response object
    ApplicationStatisticsInfo appStatInfo = new ApplicationStatisticsInfo();
    for (Map.Entry<YarnApplicationState, Map<String, Long>> partScoreboard
        : scoreboard.entrySet()) {
      for (Map.Entry<String, Long> statEntry
          : partScoreboard.getValue().entrySet()) {
        StatisticsItemInfo statItem = new StatisticsItemInfo(
            partScoreboard.getKey(), statEntry.getKey(), statEntry.getValue());
        appStatInfo.add(statItem);
      }
    }
    return appStatInfo;
  }

  private static Set<String> parseQueries(
      Set<String> queries, boolean isState) {
    Set<String> params = new HashSet<String>();
    if (!queries.isEmpty()) {
      for (String query : queries) {
        if (query != null && !query.trim().isEmpty()) {
          String[] paramStrs = query.split(",");
          for (String paramStr : paramStrs) {
            if (paramStr != null && !paramStr.trim().isEmpty()) {
              if (isState) {
                try {
                  // enum string is in the uppercase
                  YarnApplicationState.valueOf(paramStr.trim().toUpperCase());
                } catch (RuntimeException e) {
                  YarnApplicationState[] stateArray =
                      YarnApplicationState.values();
                  String allAppStates = Arrays.toString(stateArray);
                  throw new BadRequestException(
                      "Invalid application-state " + paramStr.trim()
                      + " specified. It should be one of " + allAppStates);
                }
              }
              params.add(paramStr.trim().toLowerCase());
            }
          }
        }
      }
    }
    return params;
  }

  private static Map<YarnApplicationState, Map<String, Long>> buildScoreboard(
     Set<String> states, Set<String> types) {
    Map<YarnApplicationState, Map<String, Long>> scoreboard
        = new HashMap<YarnApplicationState, Map<String, Long>>();
    // default states will result in enumerating all YarnApplicationStates
    assert !states.isEmpty();
    for (String state : states) {
      Map<String, Long> partScoreboard = new HashMap<String, Long>();
      scoreboard.put(
          YarnApplicationState.valueOf(state.toUpperCase()), partScoreboard);
      // types is verified no to be empty
      for (String type : types) {
        partScoreboard.put(type, 0L);
      }
    }
    return scoreboard;
  }

  private static void countApp(
      Map<YarnApplicationState, Map<String, Long>> scoreboard,
      YarnApplicationState state, String type) {
    Map<String, Long> partScoreboard = scoreboard.get(state);
    Long count = partScoreboard.get(type);
    partScoreboard.put(type, count + 1L);
  }

  @GET
  @Path("/appstatistics")
  @Produces({ MediaType.APPLICATION_JSON, MediaType.APPLICATION_XML })
  public ApplicationStatisticsInfo getAppStatistics(
      @Context HttpServletRequest hsr,
      @QueryParam("states") Set<String> stateQueries,
      @QueryParam("applicationTypes") Set<String> typeQueries) {
    init();

    // parse the params and build the scoreboard
    // converting state/type name to lowercase
    Set<String> states = parseQueries(stateQueries, true);
    Set<String> types = parseQueries(typeQueries, false);
    // if no types, counts the applications of any types
    if (types.size() == 0) {
      types.add(ANY);
    } else if (types.size() != 1) {
      throw new BadRequestException("# of applicationTypes = " + types.size()
          + ", we temporarily support at most one applicationType");
    }
    // if no states, returns the counts of all RMAppStates
    if (states.size() == 0) {
      for (YarnApplicationState state : YarnApplicationState.values()) {
        states.add(state.toString().toLowerCase());
      }
    }
    // in case we extend to multiple applicationTypes in the future
    Map<YarnApplicationState, Map<String, Long>> scoreboard =
        buildScoreboard(states, types);

    // go through the apps in RM to count the numbers, ignoring the case of
    // the state/type name
    ConcurrentMap<ApplicationId, RMApp> apps = rm.getRMContext().getRMApps();
    for (RMApp rmapp : apps.values()) {
      YarnApplicationState state = rmapp.createApplicationState();
      String type = rmapp.getApplicationType().trim().toLowerCase();
      if (states.contains(state.toString().toLowerCase())) {
        if (types.contains(ANY)) {
          countApp(scoreboard, state, ANY);
        } else if (types.contains(type)) {
          countApp(scoreboard, state, type);
        }
      }
    }

    // fill the response object
    ApplicationStatisticsInfo appStatInfo = new ApplicationStatisticsInfo();
    for (Map.Entry<YarnApplicationState, Map<String, Long>> partScoreboard
        : scoreboard.entrySet()) {
      for (Map.Entry<String, Long> statEntry
          : partScoreboard.getValue().entrySet()) {
        StatisticsItemInfo statItem = new StatisticsItemInfo(
            partScoreboard.getKey(), statEntry.getKey(), statEntry.getValue());
        appStatInfo.add(statItem);
      }
    }
    return appStatInfo;
  }

  private static Set<String> parseQueries(
      Set<String> queries, boolean isState) {
    Set<String> params = new HashSet<String>();
    if (!queries.isEmpty()) {
      for (String query : queries) {
        if (query != null && !query.trim().isEmpty()) {
          String[] paramStrs = query.split(",");
          for (String paramStr : paramStrs) {
            if (paramStr != null && !paramStr.trim().isEmpty()) {
              if (isState) {
                try {
                  // enum string is in the uppercase
                  YarnApplicationState.valueOf(paramStr.trim().toUpperCase());
                } catch (RuntimeException e) {
                  YarnApplicationState[] stateArray =
                      YarnApplicationState.values();
                  String allAppStates = Arrays.toString(stateArray);
                  throw new BadRequestException(
                      "Invalid application-state " + paramStr.trim()
                      + " specified. It should be one of " + allAppStates);
                }
              }
              params.add(paramStr.trim().toLowerCase());
            }
          }
        }
      }
    }
    return params;
  }

  private static Map<YarnApplicationState, Map<String, Long>> buildScoreboard(
     Set<String> states, Set<String> types) {
    Map<YarnApplicationState, Map<String, Long>> scoreboard
        = new HashMap<YarnApplicationState, Map<String, Long>>();
    // default states will result in enumerating all YarnApplicationStates
    assert !states.isEmpty();
    for (String state : states) {
      Map<String, Long> partScoreboard = new HashMap<String, Long>();
      scoreboard.put(
          YarnApplicationState.valueOf(state.toUpperCase()), partScoreboard);
      // types is verified no to be empty
      for (String type : types) {
        partScoreboard.put(type, 0L);
      }
    }
    return scoreboard;
  }

  private static void countApp(
      Map<YarnApplicationState, Map<String, Long>> scoreboard,
      YarnApplicationState state, String type) {
    Map<String, Long> partScoreboard = scoreboard.get(state);
    Long count = partScoreboard.get(type);
    partScoreboard.put(type, count + 1L);
  }

  @GET
  @Path("/apps/{appid}")
  @Produces({ MediaType.APPLICATION_JSON, MediaType.APPLICATION_XML })
  public AppInfo getApp(@Context HttpServletRequest hsr,
      @PathParam("appid") String appId) {
    init();
    if (appId == null || appId.isEmpty()) {
      throw new NotFoundException("appId, " + appId + ", is empty or null");
    }
    ApplicationId id;
    id = ConverterUtils.toApplicationId(recordFactory, appId);
    if (id == null) {
      throw new NotFoundException("appId is null");
    }
    RMApp app = rm.getRMContext().getRMApps().get(id);
    if (app == null) {
      throw new NotFoundException("app with id: " + appId + " not found");
    }
    return new AppInfo(app, hasAccess(app, hsr));
  }

  @GET
  @Path("/apps/{appid}/appattempts")
  @Produces({ MediaType.APPLICATION_JSON, MediaType.APPLICATION_XML })
  public AppAttemptsInfo getAppAttempts(@PathParam("appid") String appId) {

    init();
    if (appId == null || appId.isEmpty()) {
      throw new NotFoundException("appId, " + appId + ", is empty or null");
    }
    ApplicationId id;
    id = ConverterUtils.toApplicationId(recordFactory, appId);
    if (id == null) {
      throw new NotFoundException("appId is null");
    }
    RMApp app = rm.getRMContext().getRMApps().get(id);
    if (app == null) {
      throw new NotFoundException("app with id: " + appId + " not found");
    }

    AppAttemptsInfo appAttemptsInfo = new AppAttemptsInfo();
    for (RMAppAttempt attempt : app.getAppAttempts().values()) {
      AppAttemptInfo attemptInfo = new AppAttemptInfo(attempt, app.getUser());
      appAttemptsInfo.add(attemptInfo);
    }

    return appAttemptsInfo;
  }
}<|MERGE_RESOLUTION|>--- conflicted
+++ resolved
@@ -24,10 +24,7 @@
 import java.util.EnumSet;
 import java.util.HashMap;
 import java.util.HashSet;
-<<<<<<< HEAD
-=======
 import java.util.List;
->>>>>>> 6266273c
 import java.util.Map;
 import java.util.Set;
 import java.util.concurrent.ConcurrentMap;
@@ -42,6 +39,8 @@
 import javax.ws.rs.core.Context;
 import javax.ws.rs.core.MediaType;
 
+import org.apache.commons.logging.Log;
+import org.apache.commons.logging.LogFactory;
 import org.apache.hadoop.security.UserGroupInformation;
 import org.apache.hadoop.yarn.api.protocolrecords.GetApplicationsRequest;
 import org.apache.hadoop.yarn.api.records.ApplicationAccessType;
@@ -52,11 +51,8 @@
 import org.apache.hadoop.yarn.api.records.NodeState;
 import org.apache.hadoop.yarn.api.records.QueueACL;
 import org.apache.hadoop.yarn.api.records.YarnApplicationState;
-<<<<<<< HEAD
-=======
 import org.apache.hadoop.yarn.exceptions.YarnException;
 import org.apache.hadoop.yarn.exceptions.YarnRuntimeException;
->>>>>>> 6266273c
 import org.apache.hadoop.yarn.factories.RecordFactory;
 import org.apache.hadoop.yarn.factory.providers.RecordFactoryProvider;
 import org.apache.hadoop.yarn.server.resourcemanager.RMServerUtils;
@@ -266,10 +262,6 @@
       @QueryParam("finishedTimeBegin") String finishBegin,
       @QueryParam("finishedTimeEnd") String finishEnd,
       @QueryParam("applicationTypes") Set<String> applicationTypes) {
-<<<<<<< HEAD
-    long num = 0;
-=======
->>>>>>> 6266273c
     boolean checkCount = false;
     boolean checkStart = false;
     boolean checkEnd = false;
@@ -334,30 +326,6 @@
     if (!appTypes.isEmpty()) {
       checkAppTypes = true;
     }
-<<<<<<< HEAD
-
-    // stateQuery is deprecated.
-    if (stateQuery != null && !stateQuery.isEmpty()) {
-      statesQuery.add(stateQuery);
-    }
-    Set<String> appStates = parseQueries(statesQuery, true);
-    if (!appStates.isEmpty()) {
-      checkAppStates = true;
-    }
-
-    final ConcurrentMap<ApplicationId, RMApp> apps = rm.getRMContext()
-        .getRMApps();
-    AppsInfo allApps = new AppsInfo();
-    for (RMApp rmapp : apps.values()) {
-
-      if (checkCount && num == countNum) {
-        break;
-      }
-
-      if (checkAppStates && !appStates.contains(
-          rmapp.createApplicationState().toString().toLowerCase())) {
-        continue;
-=======
 
     // stateQuery is deprecated.
     if (stateQuery != null && !stateQuery.isEmpty()) {
@@ -400,7 +368,6 @@
         } catch (IOException e) {
           throw new BadRequestException(e.getMessage());
         }
->>>>>>> 6266273c
       }
       Set<String> queues = new HashSet<String>(1);
       queues.add(queueQuery);
@@ -486,14 +453,7 @@
           countApp(scoreboard, state, type);
         }
       }
-<<<<<<< HEAD
-      if (checkAppTypes && !appTypes.contains(
-          rmapp.getApplicationType().trim().toLowerCase())) {
-        continue;
-      }
-=======
-    }
->>>>>>> 6266273c
+    }
 
     // fill the response object
     ApplicationStatisticsInfo appStatInfo = new ApplicationStatisticsInfo();
@@ -567,122 +527,6 @@
   }
 
   @GET
-  @Path("/appstatistics")
-  @Produces({ MediaType.APPLICATION_JSON, MediaType.APPLICATION_XML })
-  public ApplicationStatisticsInfo getAppStatistics(
-      @Context HttpServletRequest hsr,
-      @QueryParam("states") Set<String> stateQueries,
-      @QueryParam("applicationTypes") Set<String> typeQueries) {
-    init();
-
-    // parse the params and build the scoreboard
-    // converting state/type name to lowercase
-    Set<String> states = parseQueries(stateQueries, true);
-    Set<String> types = parseQueries(typeQueries, false);
-    // if no types, counts the applications of any types
-    if (types.size() == 0) {
-      types.add(ANY);
-    } else if (types.size() != 1) {
-      throw new BadRequestException("# of applicationTypes = " + types.size()
-          + ", we temporarily support at most one applicationType");
-    }
-    // if no states, returns the counts of all RMAppStates
-    if (states.size() == 0) {
-      for (YarnApplicationState state : YarnApplicationState.values()) {
-        states.add(state.toString().toLowerCase());
-      }
-    }
-    // in case we extend to multiple applicationTypes in the future
-    Map<YarnApplicationState, Map<String, Long>> scoreboard =
-        buildScoreboard(states, types);
-
-    // go through the apps in RM to count the numbers, ignoring the case of
-    // the state/type name
-    ConcurrentMap<ApplicationId, RMApp> apps = rm.getRMContext().getRMApps();
-    for (RMApp rmapp : apps.values()) {
-      YarnApplicationState state = rmapp.createApplicationState();
-      String type = rmapp.getApplicationType().trim().toLowerCase();
-      if (states.contains(state.toString().toLowerCase())) {
-        if (types.contains(ANY)) {
-          countApp(scoreboard, state, ANY);
-        } else if (types.contains(type)) {
-          countApp(scoreboard, state, type);
-        }
-      }
-    }
-
-    // fill the response object
-    ApplicationStatisticsInfo appStatInfo = new ApplicationStatisticsInfo();
-    for (Map.Entry<YarnApplicationState, Map<String, Long>> partScoreboard
-        : scoreboard.entrySet()) {
-      for (Map.Entry<String, Long> statEntry
-          : partScoreboard.getValue().entrySet()) {
-        StatisticsItemInfo statItem = new StatisticsItemInfo(
-            partScoreboard.getKey(), statEntry.getKey(), statEntry.getValue());
-        appStatInfo.add(statItem);
-      }
-    }
-    return appStatInfo;
-  }
-
-  private static Set<String> parseQueries(
-      Set<String> queries, boolean isState) {
-    Set<String> params = new HashSet<String>();
-    if (!queries.isEmpty()) {
-      for (String query : queries) {
-        if (query != null && !query.trim().isEmpty()) {
-          String[] paramStrs = query.split(",");
-          for (String paramStr : paramStrs) {
-            if (paramStr != null && !paramStr.trim().isEmpty()) {
-              if (isState) {
-                try {
-                  // enum string is in the uppercase
-                  YarnApplicationState.valueOf(paramStr.trim().toUpperCase());
-                } catch (RuntimeException e) {
-                  YarnApplicationState[] stateArray =
-                      YarnApplicationState.values();
-                  String allAppStates = Arrays.toString(stateArray);
-                  throw new BadRequestException(
-                      "Invalid application-state " + paramStr.trim()
-                      + " specified. It should be one of " + allAppStates);
-                }
-              }
-              params.add(paramStr.trim().toLowerCase());
-            }
-          }
-        }
-      }
-    }
-    return params;
-  }
-
-  private static Map<YarnApplicationState, Map<String, Long>> buildScoreboard(
-     Set<String> states, Set<String> types) {
-    Map<YarnApplicationState, Map<String, Long>> scoreboard
-        = new HashMap<YarnApplicationState, Map<String, Long>>();
-    // default states will result in enumerating all YarnApplicationStates
-    assert !states.isEmpty();
-    for (String state : states) {
-      Map<String, Long> partScoreboard = new HashMap<String, Long>();
-      scoreboard.put(
-          YarnApplicationState.valueOf(state.toUpperCase()), partScoreboard);
-      // types is verified no to be empty
-      for (String type : types) {
-        partScoreboard.put(type, 0L);
-      }
-    }
-    return scoreboard;
-  }
-
-  private static void countApp(
-      Map<YarnApplicationState, Map<String, Long>> scoreboard,
-      YarnApplicationState state, String type) {
-    Map<String, Long> partScoreboard = scoreboard.get(state);
-    Long count = partScoreboard.get(type);
-    partScoreboard.put(type, count + 1L);
-  }
-
-  @GET
   @Path("/apps/{appid}")
   @Produces({ MediaType.APPLICATION_JSON, MediaType.APPLICATION_XML })
   public AppInfo getApp(@Context HttpServletRequest hsr,
