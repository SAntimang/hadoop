--- conflicted
+++ resolved
@@ -49,26 +49,6 @@
   }
 
   void start() throws IOException {
-<<<<<<< HEAD
-    final InetSocketAddress bindAddr = getAddress(conf);
-
-    // initialize the webserver for uploading/downloading files.
-    LOG.info("Starting web server as: "+ SecurityUtil.getServerPrincipal(conf
-        .get(DFS_JOURNALNODE_INTERNAL_SPNEGO_USER_NAME_KEY),
-        bindAddr.getHostName()));
-
-    int tmpInfoPort = bindAddr.getPort();
-    httpServer = new HttpServer("journal", bindAddr.getHostName(),
-        tmpInfoPort, tmpInfoPort == 0, conf, new AccessControlList(conf
-            .get(DFS_ADMIN, " "))) {
-      {
-        if (UserGroupInformation.isSecurityEnabled()) {
-          initSpnego(conf, DFS_JOURNALNODE_INTERNAL_SPNEGO_USER_NAME_KEY,
-              DFSUtil.getSpnegoKeytabKey(conf, DFS_JOURNALNODE_KEYTAB_FILE_KEY));
-        }
-      }
-    };
-=======
     final InetSocketAddress httpAddr = getAddress(conf);
 
     final String httpsAddrString = conf.get(
@@ -82,7 +62,6 @@
         DFSConfigKeys.DFS_JOURNALNODE_KEYTAB_FILE_KEY);
 
     httpServer = builder.build();
->>>>>>> 6266273c
     httpServer.setAttribute(JN_ATTRIBUTE_KEY, localJournalNode);
     httpServer.setAttribute(JspHelper.CURRENT_CONF, conf);
     httpServer.addInternalServlet("getJournal", "/getJournal",
