--- conflicted
+++ resolved
@@ -26,15 +26,10 @@
 /**
  * Directory INode class that has a quota restriction
  */
-<<<<<<< HEAD
 public class INodeDirectoryWithQuota extends INodeDirectory {
-  private long nsQuota; /// NameSpace quota
-=======
-class INodeDirectoryWithQuota extends INodeDirectory {
   /** Name space quota */
   private long nsQuota = Long.MAX_VALUE;
   /** Name space count */
->>>>>>> 0f1899ee
   private long nsCount = 1L;
   /** Disk space quota */
   private long dsQuota = HdfsConstants.QUOTA_RESET;
